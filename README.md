--- conflicted
+++ resolved
@@ -155,23 +155,14 @@
 * `nT`              Scroll nicklist down.
 
 ## Buffers:
-<<<<<<< HEAD
-* `j`               Scroll buffer down. \*
-* `k`               Scroll buffer up. \*
-* `^U`              Scroll buffer page up. \*
-* `^D`              Scroll buffer page down. \*
-* `gt` or `K` or `H`Go to the previous buffer.
-* `gT` or `J` or `L`Go to the next buffer.
-=======
 * `^B`              Scroll buffer page up. (use `weechat.look.scroll_page_percent` value)
 * `^F`              Scroll buffer page down. (use `weechat.look.scroll_page_percent` value)
 * `^U`              Scroll buffer up. (use `weechat.look.scroll_amount` value)
 * `^D`              Scroll buffer down. (use `weechat.look.scroll_amount` value)
 * `^Y` or `k`       Scroll buffer line up.
 * `^E` or `j`       Scroll buffer line down.
-* `gt` or `K`       Go to the previous buffer.
-* `gT` or `J`       Go to the next buffer.
->>>>>>> a7870dcd
+* `gt` or `K` or `H`Go to the previous buffer.
+* `gT` or `J` or `L`Go to the next buffer.
 * `gg`              Goto first line.
 * `G`               Goto line **[count]**, default last line.
 * `/`               Launch WeeChat search mode
